--- conflicted
+++ resolved
@@ -3,13 +3,8 @@
 build-backend = "scikit_build_core.build"
 
 [project]
-<<<<<<< HEAD
 name = "thermal-comfort-omp"
-version = "1.1.2"
-=======
-name = "thermal-comfort"
 version = "1.1.3"
->>>>>>> 9c623153
 dependencies = [
     "numpy>=2.0.0"
 ]
